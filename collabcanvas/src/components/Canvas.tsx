--- conflicted
+++ resolved
@@ -10,22 +10,12 @@
 import { Rectangle, type CanvasRectangle } from './Rectangle'
 import { useAuth } from '../contexts/AuthContext'
 import {
-<<<<<<< HEAD
-  ACTIVE_CANVAS_ID,
-  createRectangle as createRectangleRecord,
-  loadRectangles,
-  updateRectangle as updateRectangleRecord,
-  type CanvasObjectRow,
-} from '../lib/database'
-import { supabase } from '../lib/supabase'
-=======
   createRectangle as createRectangleRecord,
   loadRectangles,
   updateRectangle as updateRectangleRecord,
   type RectangleRecord,
 } from '../lib/database'
 import { realtimeSchema, supabase } from '../lib/supabase'
->>>>>>> 828a1b2d
 
 const WORKSPACE_SIZE = 3000
 const GRID_SIZE = 50
@@ -45,11 +35,6 @@
 const SCALE_MAX = 5
 const SCALE_STEP = 1.1
 
-<<<<<<< HEAD
-const debugLog = (...args: unknown[]) => {
-  console.log('[CanvasSync]', ...args)
-}
-=======
 const mapRecordToRectangle = (
   record: RectangleRecord,
 ): CanvasRectangle => ({
@@ -65,7 +50,6 @@
 
 const parseTimestamp = (value: string | null | undefined) =>
   value ? Date.parse(value) || 0 : 0
->>>>>>> 828a1b2d
 
 const generateRectangleId = () => {
   if (typeof crypto !== 'undefined' && 'randomUUID' in crypto) {
@@ -74,52 +58,6 @@
   return `${Date.now()}-${Math.random().toString(36).slice(2, 10)}`
 }
 
-<<<<<<< HEAD
-const timestampOrZero = (value: string | null) => {
-  if (!value) {
-    return 0
-  }
-  const parsed = Date.parse(value)
-  return Number.isFinite(parsed) ? parsed : 0
-}
-
-const sortRectangles = (items: CanvasRectangle[]) =>
-  [...items].sort((a, b) => {
-    const diff =
-      timestampOrZero(a.createdAt) - timestampOrZero(b.createdAt)
-    if (diff !== 0) {
-      return diff
-    }
-    return a.id.localeCompare(b.id)
-  })
-
-const mapRowToRectangle = (row: CanvasObjectRow): CanvasRectangle => {
-  const createdAt = row.created_at ?? row.updated_at ?? null
-  const updatedAt = row.updated_at ?? row.created_at ?? null
-  return {
-    id: row.id,
-    x: row.x,
-    y: row.y,
-    width: row.width,
-    height: row.height,
-    color: row.color,
-    createdAt,
-    updatedAt,
-    createdBy: row.created_by,
-    canvasId: row.canvas_id ?? ACTIVE_CANVAS_ID,
-  }
-}
-
-export function Canvas() {
-  const { user } = useAuth()
-  const userId = user?.id ?? null
-
-  const containerRef = useRef<HTMLDivElement | null>(null)
-  const channelRef = useRef<RealtimeChannel | null>(null)
-  const hadChannelErrorRef = useRef(false)
-  const isMountedRef = useRef(true)
-
-=======
 type CanvasProps = {
   canvasId: string
 }
@@ -127,7 +65,6 @@
 export function Canvas({ canvasId }: CanvasProps) {
   const containerRef = useRef<HTMLDivElement | null>(null)
   const { user } = useAuth()
->>>>>>> 828a1b2d
   const [viewportSize, setViewportSize] = useState({ width: 0, height: 0 })
   const [stagePosition, setStagePosition] = useState({ x: 0, y: 0 })
   const [isPanning, setIsPanning] = useState(false)
@@ -287,12 +224,7 @@
           return {
             ...item,
             ...clamped,
-<<<<<<< HEAD
-            updatedAt: timestamp,
-            canvasId,
-=======
             updatedAt: new Date().toISOString(),
->>>>>>> 828a1b2d
           }
         }),
       )
@@ -565,70 +497,15 @@
       )
 
       const color = RECT_COLORS[colorIndex]
-<<<<<<< HEAD
-      const id = generateRectangleId()
-      const now = new Date().toISOString()
-      const optimisticRectangle: CanvasRectangle = {
-        id,
-=======
 
       const tempId = `temp-${generateRectangleId()}`
       const optimisticRectangle: CanvasRectangle = {
         id: tempId,
->>>>>>> 828a1b2d
         x: clampedX,
         y: clampedY,
         width,
         height,
         color,
-<<<<<<< HEAD
-        createdAt: now,
-        updatedAt: now,
-        createdBy: userId,
-        canvasId: ACTIVE_CANVAS_ID,
-      }
-
-      debugLog('Creating rectangle optimistically', optimisticRectangle)
-      setRectangles((current) => {
-        const next = sortRectangles([...current, optimisticRectangle])
-        debugLog('Rectangle count after optimistic create', next.length)
-        return next
-      })
-      setSelectedId(id)
-
-      void (async () => {
-        try {
-          const saved = await createRectangleRecord({
-            id,
-            x: clampedX,
-            y: clampedY,
-            width,
-            height,
-            color,
-            createdAt: now,
-            updatedAt: now,
-            createdBy: userId,
-          })
-          if (!isMountedRef.current) {
-            return
-          }
-          debugLog('Rectangle persisted to database', saved)
-          applyRectangleUpdate(mapRowToRectangle(saved))
-        } catch (error) {
-          console.error('Failed to create rectangle', error)
-          if (!isMountedRef.current) {
-            return
-          }
-          debugLog('Rolling back failed rectangle create', { id })
-          setRectangles((current) =>
-            current.filter((rectangle) => rectangle.id !== id),
-          )
-          setSelectedId((current) => (current === id ? null : current))
-        }
-      })()
-    },
-    [applyRectangleUpdate, colorIndex, userId],
-=======
         canvasId,
         updatedAt: new Date().toISOString(),
       }
@@ -664,7 +541,6 @@
         })
     },
     [canvasId, colorIndex, user?.id],
->>>>>>> 828a1b2d
   )
 
   const getClientCoordinates = (
@@ -952,36 +828,6 @@
                     x: event.target.x(),
                     y: event.target.y(),
                   })
-<<<<<<< HEAD
-                  if (
-                    clamped.x !== event.target.x() ||
-                    clamped.y !== event.target.y()
-                  ) {
-                    debugLog('Clamping rectangle during drag', {
-                      id: rectangle.id,
-                      clamped,
-                    })
-                  }
-                  return clamped
-                }}
-                onDragEnd={(event) => {
-                  const result = commitRectanglePosition(rectangle.id, {
-                    x: event.target.x(),
-                    y: event.target.y(),
-                  })
-                  if (result) {
-                    persistRectanglePosition(
-                      rectangle.id,
-                      result.clamped,
-                      result.timestamp,
-                      result.canvasId,
-                    )
-                    return result.clamped
-                  }
-                  debugLog('Drag end without committed position', {
-                    id: rectangle.id,
-                  })
-=======
                 }
                 onDragEnd={(event) => {
                   const nextPosition = updateRectanglePosition(rectangle.id, {
@@ -1020,7 +866,6 @@
                         setSyncError(error.message)
                       })
                   }
->>>>>>> 828a1b2d
                 }}
               />
             ))}
